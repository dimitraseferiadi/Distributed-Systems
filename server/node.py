--- conflicted
+++ resolved
@@ -112,8 +112,6 @@
             except Exception as e:
                 print(f"[ERROR] Closing socket failed: {e}")
 
-<<<<<<< HEAD
-=======
 
     def async_replicate(self, message, replica_list):
         """Asynchronously replicate a write message to a list of replicas."""
@@ -125,7 +123,6 @@
                 self.send_message((replica[0], replica[1]), message)
         threading.Thread(target=replicate, daemon=True).start()
 
->>>>>>> 8adaf33 (first try on eventual)
     def process_request(self, request: dict) -> dict:
         """
         Process different types of incoming requests.
@@ -270,7 +267,7 @@
             self.data_store[key_id] = value
             print(f"[INSERT] Stored at Node {self.node_id}: {key} → {value}")
         
-<<<<<<< HEAD
+
         # Instead of waiting for replication to finish, spawn async replication.
             replica_message = {
                 "type": "replicate_insert",
@@ -296,10 +293,8 @@
         
             return {"status": "success", "node": self.node_id, "message": "Key stored (primary) – replication in progress"}
     
-    # Otherwise, forward the request to the correct node.
-=======
+        # Otherwise, forward the request to the correct node.
         # Look up the correct successor using the key's hash
->>>>>>> 827d59b2
         successor = self.find_successor(key_id)
         if successor == [self.ip, self.port, self.node_id]:
             self.data_store[key_id] = value
@@ -652,10 +647,6 @@
     
         successor = self.find_successor(key_id)
         if successor == (self.ip, self.port, self.node_id):
-<<<<<<< HEAD
-=======
-            print(f"[ERROR] Responsible node thinks it's itself but key not found")
->>>>>>> 827d59b2
             return {"status": "error", "message": "Key not found in ring"}
         response = self.send_message((successor[0], successor[1]), {"type": "delete", "key": key})
         return response
