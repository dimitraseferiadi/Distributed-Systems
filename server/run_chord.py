--- conflicted
+++ resolved
@@ -18,13 +18,9 @@
 
 # Start Bootstrap Node in first pane
 print("[START] Launching Bootstrap Node...")
-<<<<<<< HEAD
-run_command(["python3", BOOTSTRAP_SCRIPT, BOOTSTRAP_IP, str(BOOTSTRAP_PORT)])
-=======
 wt_cmd += f' cmd /k "python {BOOTSTRAP_SCRIPT} {BOOTSTRAP_IP} {BOOTSTRAP_PORT}"'
 
 time.sleep(2)  # Wait for Bootstrap Node to start
->>>>>>> 8731b651
 
 # Create an equal-sized grid for Nodes and Clients
 wt_cmd += f' ; split-pane -p 50 -H cmd /k "python {NODE_SCRIPT} {NODE_IP} {BASE_PORT} {BOOTSTRAP_IP} {BOOTSTRAP_PORT}"'
@@ -39,14 +35,6 @@
 client_cmd = f'cmd /k "python {CLIENT_SCRIPT}"'
 wt_cmd += f' ; new-tab {client_cmd}'
 
-<<<<<<< HEAD
-# Start Chord Nodes
-for i in range(NUM_NODES):
-    node_port = BASE_PORT + i
-    print(f"[START] Launching Node {i+1} on port {node_port}...")
-    run_command(["python3", NODE_SCRIPT, NODE_IP, str(node_port), BOOTSTRAP_IP, str(BOOTSTRAP_PORT)])
-=======
->>>>>>> 8731b651
 
 # Run all commands in a single Windows Terminal window
 subprocess.run(wt_cmd, shell=True)